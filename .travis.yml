--- conflicted
+++ resolved
@@ -10,34 +10,20 @@
 
         # Try all python versions with the latest numpy
         - python: 2.7
-<<<<<<< HEAD
-          env: CMD='nosetests --with-answer-testing --local --local-dir . --answer-name=pyxsim10_2 pyxsim/tests'; PYTHON='python'
-        - python: 3.5
-          env: CMD='nosetests --with-coverage --cover-package=pyxsim --with-answer-testing --local --local-dir . --answer-name=pyxsim10_3 pyxsim/tests'; PYTHON='python3'
-=======
-          env: CMD='nosetests --with-answer-testing --local --local-dir . --answer-name=pyxsim11_2 pyxsim/tests'; PYTHON='python'
           env: CMD='nosetests --with-answer-testing --local --local-dir . --answer-name=pyxsim11_2 pyxsim/tests'; PYTHON='python'
         - python: 3.5
           env: CMD='nosetests --with-answer-testing --local --local-dir . --answer-name=pyxsim11_3 pyxsim/tests --with-coverage --cover-package=pyxsim'; PYTHON='python3'
         - python: 3.6
           env: CMD='nosetests --with-answer-testing --local --local-dir . --answer-name=pyxsim11_3 pyxsim/tests'; PYTHON='python3'
->>>>>>> 367f78a9
 
 before_install:
 
     - wget http://yt-project.org/data/GasSloshingLowRes.tar.gz
     - tar -zxvf GasSloshingLowRes.tar.gz
-<<<<<<< HEAD
-    - wget http://hea-www.cfa.harvard.edu/~jzuhone/pyxsim10_2.tar.gz
-    - tar -zxvf pyxsim10_2.tar.gz		
-    - wget http://hea-www.cfa.harvard.edu/~jzuhone/pyxsim10_3.tar.gz
-    - tar -zxvf pyxsim10_3.tar.gz		
-=======
     - wget http://hea-www.cfa.harvard.edu/~jzuhone/pyxsim11_2.tar.gz
     - tar -zxvf pyxsim11_2.tar.gz		
     - wget http://hea-www.cfa.harvard.edu/~jzuhone/pyxsim11_3.tar.gz
     - tar -zxvf pyxsim11_3.tar.gz		
->>>>>>> 367f78a9
     - mkdir ~/.yt
     - printf "[yt]\ntest_data_dir = $PWD" >> ~/.yt/config
     # Use utf8 encoding. Should be default, but this is insurance against

--- conflicted
+++ resolved
@@ -3,18 +3,13 @@
 
 setup(name='pyxsim',
       packages=['pyxsim'],
-      version='1.2.3',
+      version='2.0.0',
       description='Python package for simulating X-ray observations of astrophysical sources',
       author='John ZuHone',
       author_email='jzuhone@gmail.com',
       url='http://github.com/jzuhone/pyxsim',
-<<<<<<< HEAD
       setup_requires=["numpy"],
       install_requires=["six","numpy","astropy>=1.3","h5py","yt>=3.3.5","soxs>=1.0.0"],
-=======
-      setup_requires=["numpy","cython>=0.24"],
-      install_requires=["six","numpy","astropy","h5py","yt>=3.3.5"],
->>>>>>> 367f78a9
       include_package_data=True,
       classifiers=[
           'Intended Audience :: Science/Research',

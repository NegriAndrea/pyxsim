import numpy as np
from yt.utilities.physical_ratios import \
    K_per_keV, mass_hydrogen_grams, cm_per_mpc
from yt.frontends.stream.api import \
    load_uniform_grid, load_particles
from numpy.random import RandomState

# Gas parameters
R = 1.0 # Mpc
r_c = 0.05 # Mpc
rho_c = 0.04*mass_hydrogen_grams # g/cm**3
beta = 2./3.
kT = 6.0 # keV
v_shift = 4.0e7 # cm/s
v_width = 4.0e7 # cm/s
Z = 0.3

# Dark matter parameters
r_s = 0.350 # Mpc
rho_s = 9.0e-26 # g/cm**3

class BetaModelSource(object):
    def __init__(self):

<<<<<<< HEAD
        self.prng = RandomState(23)
=======
        self.prng = RandomState(32)
>>>>>>> 367f78a9
        self.kT = kT
        self.Z = Z

        nx = 128
        ddims = (nx,nx,nx)

        x, y, z = np.mgrid[-R:R:nx*1j,
                           -R:R:nx*1j,
                           -R:R:nx*1j]

        r = np.sqrt(x**2+y**2+z**2)

        dens = np.zeros(ddims)
        dens[r <= R] = rho_c*(1.+(r[r <= R]/r_c)**2)**(-1.5*beta)
        dens[r > R] = 0.0
        pden = np.zeros(ddims)
        x = r[r <= R]/r_s
        pden[r <= R] = rho_s/(x*(1.+x)**2)
        pden[r > R] = 0.0
        temp = self.kT*K_per_keV*np.ones(ddims)
        bbox = np.array([[-0.5,0.5],[-0.5,0.5],[-0.5,0.5]])
        velz = self.prng.normal(loc=v_shift,scale=v_width,size=ddims)
        dm_disp = 1000.*np.ones(ddims) # km/s

        data = {}
        data["density"] = (dens, "g/cm**3")
        data["dark_matter_density"] = (pden, "g/cm**3")
        data["dark_matter_dispersion"] = (dm_disp, "km/s")
        data["temperature"] = (temp, "K")
        data["velocity_x"] = (np.zeros(ddims), "cm/s")
        data["velocity_y"] = (np.zeros(ddims), "cm/s")
        data["velocity_z"] = (velz, "cm/s")

        self.ds = load_uniform_grid(data, ddims, length_unit=(2*R, "Mpc"),
                                    nprocs=64, bbox=bbox)

class ParticleBetaModelSource(object):
    def __init__(self):

        self.prng = RandomState(22)
        self.kT = kT
        self.Z = Z

        num_particles = 1000000

        rr = np.linspace(0.0, R, 10000)
        # This formula assumes beta = 2/3
        M_r = 4*np.pi*rho_c*r_c*r_c*(rr-r_c*np.arctan(rr/r_c))
        M_r *= cm_per_mpc**3

        pmass = M_r[-1]*np.ones(num_particles)/num_particles
        M_r /= M_r[-1]
        u = self.prng.uniform(size=num_particles)

        radius = np.interp(u, M_r, rr, left=0.0, right=1.0)
        dens = rho_c*(1.+(radius/r_c)**2)**(-1.5*beta)
        radius /= (2.*R)
        theta = np.arccos(self.prng.uniform(low=-1.,high=1.,size=num_particles))
        phi = 2.*np.pi*self.prng.uniform(size=num_particles)

        temp = self.kT*K_per_keV*np.ones(num_particles)
        velz = self.prng.normal(loc=v_shift,scale=v_width,size=num_particles)

        bbox = np.array([[-0.5,0.5],[-0.5,0.5],[-0.5,0.5]])

        data = {}
        data["io", "density"] = (dens, "g/cm**3")
        data["io", "temperature"] = (temp, "K")
        data["io", "particle_position_x"] = (radius*np.sin(theta)*np.cos(phi), "code_length")
        data["io", "particle_position_y"] = (radius*np.sin(theta)*np.sin(phi), "code_length")
        data["io", "particle_position_z"] = (radius*np.cos(theta), "code_length")
        data["io", "particle_velocity_x"] = (np.zeros(num_particles), "cm/s")
        data["io", "particle_velocity_y"] = (np.zeros(num_particles), "cm/s")
        data["io", "particle_velocity_z"] = (velz, "cm/s")
        data["io", "particle_mass"] = (pmass, "g")
        data["io", "smoothing_length"] = (0.02/(2.*R)*np.ones(num_particles), "code_length")

        self.ds = load_particles(data, length_unit=(2*R, "Mpc"), bbox=bbox)

def create_dummy_wcs():
    from yt.utilities.on_demand_imports import _astropy
    wcs = _astropy.pywcs.WCS(naxis=2)
    wcs.wcs.crpix = [512.5, 512.5]
    wcs.wcs.crval = [30.0, 45.0]
    wcs.wcs.cdelt = [-0.001, 0.001]
    wcs.wcs.ctype = ["RA---TAN","DEC--TAN"]
    wcs.wcs.cunit = ["deg"]*2
    return wcs<|MERGE_RESOLUTION|>--- conflicted
+++ resolved
@@ -22,11 +22,7 @@
 class BetaModelSource(object):
     def __init__(self):
 
-<<<<<<< HEAD
-        self.prng = RandomState(23)
-=======
         self.prng = RandomState(32)
->>>>>>> 367f78a9
         self.kT = kT
         self.Z = Z
 
@@ -66,7 +62,7 @@
 class ParticleBetaModelSource(object):
     def __init__(self):
 
-        self.prng = RandomState(22)
+        self.prng = RandomState(24)
         self.kT = kT
         self.Z = Z
 
